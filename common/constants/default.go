package constants

import (
	"time"

	v1 "k8s.io/api/core/v1"
)

// Module name and group name
const (
	// SyncController
	DefaultContextSendModuleName = "cloudhub"
	ProjectName                  = "KubeEdge"
	SystemName                   = "kubeedge"
	SystemNamespace              = SystemName
	CloudConfigMapName           = "cloudcore"
	EdgeMappingCloudKey          = "cloudcore"

	// runtime
	DockerContainerRuntime = "docker"
	RemoteContainerRuntime = "remote"
)

// Resources
const (
	DefaultCAURL              = "/ca.crt"
	DefaultCertURL            = "/edge.crt"
	DefaultNodeUpgradeURL     = "/nodeupgrade"
	DefaultTaskStateReportURL = "/task/{taskType}/name/{taskID}/node/{nodeID}/status"

	// DefaultMosquittoImage ...
	// Deprecated: the mqtt broker is alreay managed by the DaemonSet in the cloud
	DefaultMosquittoImage = "eclipse-mosquitto:1.6.15"
	// update PodSandboxImage version when bumping k8s vendor version, consistent with vendor/k8s.io/kubernetes/cmd/kubelet/app/options/container_runtime.go defaultPodSandboxImageVersion
	// When this value are updated, also update comments in pkg/apis/componentconfig/edgecore/v1alpha1/types.go
	DefaultHostnameOverride = "default-edge-node"
	DefaultTunnelPort       = 10004

	CurrentSupportK8sVersion = "v1.29.5"

	// MetaManager
	DefaultMetaServerAddr = "127.0.0.1:10550"

	// Config
	DefaultKubeContentType         = "application/vnd.kubernetes.protobuf"
	DefaultKubeNamespace           = v1.NamespaceAll
	DefaultKubeQPS                 = 100.0
	DefaultKubeBurst               = 200
	DefaultNodeLimit               = 500
	DefaultKubeUpdateNodeFrequency = 20

<<<<<<< HEAD
	// EdgeController
	DefaultUpdatePodStatusWorkers            = 1
	DefaultUpdateNodeStatusWorkers           = 1
	DefaultProcessEventWorkers               = 4
	DefaultQueryConfigMapWorkers             = 100
	DefaultQuerySecretWorkers                = 100
	DefaultQueryPersistentVolumeWorkers      = 4
	DefaultQueryPersistentVolumeClaimWorkers = 4
	DefaultQueryVolumeAttachmentWorkers      = 4
	DefaultCreateNodeWorkers                 = 100
	DefaultUpdateNodeWorkers                 = 4
	DefaultPatchPodWorkers                   = 100
	DefaultDeletePodWorkers                  = 100
	DefaultUpdateRuleStatusWorkers           = 4
	DefaultQueryLeaseWorkers                 = 100
	DefaultServiceAccountTokenWorkers        = 100
	DefaultCreatePodWorkers                  = 4
	DefaultCertificateSigningRequestWorkers  = 4

	DefaultUpdatePodStatusBuffer            = 1024
	DefaultProcessEventBuffer               = 1024
	DefaultUpdateNodeStatusBuffer           = 1024
	DefaultQueryConfigMapBuffer             = 1024
	DefaultQuerySecretBuffer                = 1024
	DefaultQueryPersistentVolumeBuffer      = 1024
	DefaultQueryPersistentVolumeClaimBuffer = 1024
	DefaultQueryVolumeAttachmentBuffer      = 1024
	DefaultCreateNodeBuffer                 = 1024
	DefaultUpdateNodeBuffer                 = 1024
	DefaultPatchPodBuffer                   = 1024
	DefaultDeletePodBuffer                  = 1024
	DefaultQueryLeaseBuffer                 = 1024
	DefaultServiceAccountTokenBuffer        = 1024
	DefaultCreatePodBuffer                  = 1024
	DefaultCertificateSigningRequestBuffer  = 1024

	DefaultPodEventBuffer           = 1
	DefaultConfigMapEventBuffer     = 1
	DefaultSecretEventBuffer        = 1
	DefaultRulesEventBuffer         = 1
	DefaultRuleEndpointsEventBuffer = 1

	// DeviceController
	DefaultUpdateDeviceTwinsBuffer   = 1024
	DefaultUpdateDeviceStatesBuffer  = 1024
	DefaultDeviceEventBuffer         = 1
	DefaultDeviceModelEventBuffer    = 1
	DefaultUpdateDeviceStatusWorkers = 1

	// TaskManager
	DefaultNodeUpgradeJobStatusBuffer = 1024
	DefaultNodeUpgradeJobEventBuffer  = 1
	DefaultNodeUpgradeJobWorkers      = 1

	// ImagePrePullController
	DefaultImagePrePullJobStatusBuffer = 1024
	DefaultImagePrePullJobEventBuffer  = 1
	DefaultImagePrePullJobWorkers      = 1

=======
>>>>>>> f155a8e4
	// Resource sep
	ResourceSep = "/"

	ResourceTypeService   = "service"
	ResourceTypeEndpoints = "endpoints"

	ResourceTypePersistentVolume      = "persistentvolume"
	ResourceTypePersistentVolumeClaim = "persistentvolumeclaim"
	ResourceTypeVolumeAttachment      = "volumeattachment"

	CSIResourceTypeVolume                     = "volume"
	CSIOperationTypeCreateVolume              = "createvolume"
	CSIOperationTypeDeleteVolume              = "deletevolume"
	CSIOperationTypeControllerPublishVolume   = "controllerpublishvolume"
	CSIOperationTypeControllerUnpublishVolume = "controllerunpublishvolume"
	CSISyncMsgRespTimeout                     = 1 * time.Minute

	ServerAddress = "127.0.0.1"
	// ServerPort is the default port for the edgecore server on each host machine.
	// May be overridden by a flag at startup in the future.
	ServerPort = 10350

	// MessageSuccessfulContent is the successful content value of Message struct
	MessageSuccessfulContent string = "OK"
	// MaxRespBodyLength is the max length of http response body
	MaxRespBodyLength = 1 << 20 // 1 MiB

	EdgeNodeRoleKey   = "node-role.kubernetes.io/edge"
	EdgeNodeRoleValue = ""

	// DefaultMosquittoContainerName ...
	// Deprecated: the mqtt broker is alreay managed by the DaemonSet in the cloud
	DefaultMosquittoContainerName = "mqtt-kubeedge"
	// DeployMqttContainerEnv ...
	// Deprecated: the mqtt broker is alreay managed by the DaemonSet in the cloud
	DeployMqttContainerEnv = "DEPLOY_MQTT_CONTAINER"

	// EdgeHub
	DefaultWebSocketPort = 10000
	DefaultQuicPort      = 10001
)<|MERGE_RESOLUTION|>--- conflicted
+++ resolved
@@ -49,7 +49,6 @@
 	DefaultNodeLimit               = 500
 	DefaultKubeUpdateNodeFrequency = 20
 
-<<<<<<< HEAD
 	// EdgeController
 	DefaultUpdatePodStatusWorkers            = 1
 	DefaultUpdateNodeStatusWorkers           = 1
@@ -109,8 +108,6 @@
 	DefaultImagePrePullJobEventBuffer  = 1
 	DefaultImagePrePullJobWorkers      = 1
 
-=======
->>>>>>> f155a8e4
 	// Resource sep
 	ResourceSep = "/"
 
